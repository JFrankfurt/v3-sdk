--- conflicted
+++ resolved
@@ -27,12 +27,8 @@
     "@ethersproject/abi": "^5.0.12",
     "@ethersproject/solidity": "^5.0.9",
     "@uniswap/sdk-core": "^1.0.10",
-<<<<<<< HEAD
-    "@uniswap/v3-periphery": "^1.0.0-beta.22",
     "docusaurus-plugin-typedoc": "^0.13.0",
-=======
     "@uniswap/v3-periphery": "^1.0.0-beta.23",
->>>>>>> 159c2fbc
     "tiny-invariant": "^1.1.0",
     "tiny-warning": "^1.0.3"
   },
