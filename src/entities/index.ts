--- conflicted
+++ resolved
@@ -2,10 +2,7 @@
 export * from './pair'
 export * from './route'
 export * from './trade'
-<<<<<<< HEAD
+export * from './currency'
 export * from './aggregation'
-=======
-export * from './currency'
->>>>>>> a88048e9
 
 export * from './fractions'